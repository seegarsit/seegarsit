# test change from Codex
from __future__ import annotations
import os
import sqlite3
from datetime import datetime, timezone
from typing import Optional
from functools import wraps

from collections import Counter

from flask import (
    Flask,
    abort,
    flash,
    g,
    redirect,
    render_template_string,
    request,
    session,
    url_for,
)
from jinja2 import DictLoader
from msal import ConfidentialClientApplication
import uuid
import requests

def send_email(to_addrs, subject, html_body):
    """Send an email via Microsoft Graph using the current user's access token."""
    token = session.get("access_token")
    if not token:
        # Not signed in (or token expired); skip quietly for now
        return False

    if isinstance(to_addrs, str):
        to_addrs = [to_addrs]

    payload = {
        "message": {
            "subject": subject,
            "body": {"contentType": "HTML", "content": html_body},
            "toRecipients": [{"emailAddress": {"address": a}} for a in to_addrs],
        }
    }
    headers = {
        "Authorization": f"Bearer {token}",
        "Content-Type": "application/json",
    }

    try:
        resp = requests.post(
            "https://graph.microsoft.com/v1.0/me/sendMail",
            headers=headers,
            json=payload,
            timeout=10,
        )
        return resp.status_code in (200, 202)
    except Exception:
        return False

# --------------------------------------------------------------------------------------
# Flask app config
# --------------------------------------------------------------------------------------
app = Flask(__name__)
app.config["SECRET_KEY"] = os.environ.get("FLASK_SECRET", "dev-secret")
DB_PATH = os.environ.get("TICKETS_DB", "app.db")

# Microsoft Entra (Azure AD / M365) app details come from environment variables on Render
CLIENT_ID = os.getenv("MICROSOFT_CLIENT_ID")
TENANT_ID = os.getenv("MICROSOFT_TENANT_ID")
CLIENT_SECRET = os.getenv("MICROSOFT_CLIENT_SECRET")
REDIRECT_URI = os.getenv("REDIRECT_URI")  # e.g., https://seegarsit.onrender.com/auth/callback
AUTHORITY = f"https://login.microsoftonline.com/{TENANT_ID}" if TENANT_ID else None
SCOPE = ["User.Read", "Mail.Send"]


# --------------------------------------------------------------------------------------
# DB helpers
# --------------------------------------------------------------------------------------

def get_db() -> sqlite3.Connection:
    if "db" not in g:
        conn = sqlite3.connect(DB_PATH)
        conn.row_factory = sqlite3.Row
        g.db = conn
    return g.db

@app.teardown_appcontext
def close_connection(exception: Optional[BaseException]):  # noqa: ARG001
    db = g.pop("db", None)
    if db is not None:
        db.close()


def init_db():
    db = get_db()
    db.executescript(
        """
        CREATE TABLE IF NOT EXISTS tickets (
            id INTEGER PRIMARY KEY AUTOINCREMENT,
            title TEXT NOT NULL,
            description TEXT NOT NULL,
            requester_name TEXT,
            requester_email TEXT,
            branch TEXT,
            priority TEXT CHECK(priority IN ('Low','Medium','High')) DEFAULT 'Medium',
            category TEXT,
            assignee TEXT,
            status TEXT CHECK(status IN ('Open','In Progress','Waiting','Resolved','Closed')) DEFAULT 'Open',
            created_at TIMESTAMP NOT NULL,
            updated_at TIMESTAMP NOT NULL,
            completed_at TIMESTAMP
        );

        CREATE TABLE IF NOT EXISTS comments (
            id INTEGER PRIMARY KEY AUTOINCREMENT,
            ticket_id INTEGER NOT NULL,
            author TEXT,
            body TEXT NOT NULL,
            created_at TIMESTAMP NOT NULL,
            FOREIGN KEY(ticket_id) REFERENCES tickets(id) ON DELETE CASCADE
        );

        CREATE INDEX IF NOT EXISTS idx_tickets_status ON tickets(status);
        CREATE INDEX IF NOT EXISTS idx_tickets_priority ON tickets(priority);
        CREATE INDEX IF NOT EXISTS idx_tickets_branch ON tickets(branch);
        CREATE INDEX IF NOT EXISTS idx_comments_ticket ON comments(ticket_id);
        """
    )
    db.commit()

    # Ensure legacy databases include the completed_at column
    try:
        db.execute("ALTER TABLE tickets ADD COLUMN completed_at TIMESTAMP")
        db.commit()
    except sqlite3.OperationalError:
        # Column already exists
        pass

# --------------------------------------------------------------------------------------
# Auth helpers
# --------------------------------------------------------------------------------------

def msal_app() -> ConfidentialClientApplication:
    if not (CLIENT_ID and CLIENT_SECRET and AUTHORITY):
        raise RuntimeError("M365 env vars missing (MICROSOFT_CLIENT_ID/SECRET, MICROSOFT_TENANT_ID).")
    return ConfidentialClientApplication(
        CLIENT_ID,
        authority=AUTHORITY,
        client_credential=CLIENT_SECRET,
    )


def login_required(view_func):
    @wraps(view_func)
    def wrapper(*args, **kwargs):
        if not session.get("user"):
            return redirect(url_for("login", next=request.path))
        return view_func(*args, **kwargs)
    return wrapper

# --------------------------------------------------------------------------------------
# Constants / helpers
# --------------------------------------------------------------------------------------
STATUSES = ["Open", "In Progress", "Waiting", "Resolved", "Closed"]
COMPLETED_STATUSES = {"Resolved", "Closed"}
PRIORITIES = ["Low", "Medium", "High"]
ASSIGNEE_DEFAULT = "Brad Wells"
STATUS_BADGES = {
    "Open": {"cls": "badge-chip badge-open", "icon": "bi bi-lightning-charge"},
    "In Progress": {"cls": "badge-chip badge-progress", "icon": "bi bi-arrow-repeat"},
    "Waiting": {"cls": "badge-chip badge-waiting", "icon": "bi bi-hourglass-split"},
    "Resolved": {"cls": "badge-chip badge-complete", "icon": "bi bi-check-circle"},
    "Closed": {"cls": "badge-chip badge-closed", "icon": "bi bi-check2-all"},
}
PRIORITY_BADGES = {
    "High": {"cls": "badge-chip priority-high", "icon": "bi bi-exclamation-octagon"},
    "Medium": {"cls": "badge-chip priority-medium", "icon": "bi bi-activity"},
    "Low": {"cls": "badge-chip priority-low", "icon": "bi bi-arrow-down"},
}
BRANCHES = [
    "Goldsboro","Allison","Augusta","Cary","Columbia","Durham","Fayetteville",
    "Greensboro","Greenville","Jacksonville","Metalcrafters","New Hanover",
    "Newport","Raleigh","Rocky Mount","Spartanburg","Wayne County"
]

CATEGORIES = [
    "Email",
    "Network / Internet",
    "Printer",
    "Software (e.g., AccountMate)",
    "Hardware (e.g., monitor)",
    "User Access (new / existing)",
    "Other",
]

ADMIN_EMAILS = {"brad@seegarsfence.com"}

def now_ts():
    return datetime.now(timezone.utc).isoformat()


def current_user_email() -> Optional[str]:
    user = session.get("user") or {}
    email = user.get("email")
    if email:
        return email.lower()
    return None


def is_admin_user() -> bool:
    email = current_user_email()
    return bool(email and email in ADMIN_EMAILS)


def format_timestamp(value: Optional[str]) -> str:
    if not value:
        return "—"
    try:
        if isinstance(value, datetime):
            dt = value
        else:
            text = str(value)
            # Normalize trailing Z to be ISO compliant
            if text.endswith("Z"):
                text = text[:-1] + "+00:00"
            dt = datetime.fromisoformat(text)
        if dt.tzinfo is None:
            dt = dt.replace(tzinfo=timezone.utc)
        dt = dt.astimezone(timezone.utc)
        return dt.strftime("%b %d, %Y %I:%M %p UTC")
    except Exception:
        return str(value)

# --------------------------------------------------------------------------------------
# Templates (kept inline for single-file simplicity)
# --------------------------------------------------------------------------------------
BASE_HTML = """
<!doctype html>
<html lang="en">
<head>
  <meta charset="utf-8">
  <meta name="viewport" content="width=device-width, initial-scale=1">
  <title>Seegars IT Tickets</title>
  <link href="https://cdn.jsdelivr.net/npm/bootstrap@5.3.3/dist/css/bootstrap.min.css" rel="stylesheet">
  <link href="https://cdn.jsdelivr.net/npm/bootstrap-icons@1.11.3/font/bootstrap-icons.css" rel="stylesheet">
  <link href="https://fonts.googleapis.com/css2?family=Outfit:wght@400;500;600;700&family=Open+Sans:wght@400;600&display=swap" rel="stylesheet">
  <style>
    :root {
      --sg-black: #231F20;
      --sg-green: #008752;
      --sg-green-dark: #006e43;
      --sg-lime: #BCD531;
      --sg-gray: #DEE0D9;
      --sg-offwhite: #F5F6F4;
      --sg-surface: #ffffff;
      --sg-shadow: 0 18px 35px rgba(0, 0, 0, 0.08);
    }

    * { box-sizing: border-box; }

    html, body {
      height: 100%;
      background: radial-gradient(circle at top, rgba(188,213,49,.12), transparent 55%), var(--sg-offwhite);
      color: var(--sg-black);
      font-family: "Outfit", "Open Sans", "Segoe UI", "Helvetica Neue", Arial, sans-serif;
      -webkit-font-smoothing: antialiased;
      -moz-osx-font-smoothing: grayscale;
    }

    body.has-shell {
      display: flex;
      flex-direction: column;
    }

    a { color: var(--sg-green); text-decoration: none; }
    a:hover { color: var(--sg-green-dark); }

    .app-shell {
      display: flex;
      flex: 1;
      min-height: 100vh;
    }

    .app-header {
      background: linear-gradient(135deg, var(--sg-black), #171819);
      color: #fff;
      padding: 0.85rem 1.5rem;
      display: flex;
      align-items: center;
      justify-content: space-between;
      border-bottom: 4px solid var(--sg-green);
      position: sticky;
      top: 0;
      z-index: 1020;
      box-shadow: 0 10px 25px rgba(0, 0, 0, 0.25);
    }

    .brand-mark {
      display: flex;
      align-items: center;
      gap: 0.75rem;
      font-weight: 600;
      letter-spacing: 0.02em;
      font-size: 1.15rem;
    }

    .brand-icon {
      height: 40px;
      width: 40px;
      border-radius: 12px;
      background: radial-gradient(circle at top, rgba(188,213,49,0.45), rgba(0,135,82,0.9));
      display: grid;
      place-items: center;
      font-size: 1.35rem;
    }

    .app-user-meta {
      display: flex;
      align-items: center;
      gap: 1rem;
      font-size: 0.875rem;
    }

    .app-user-meta .btn {
      border-radius: 999px;
      padding-inline: 1.1rem;
    }

    .app-sidebar {
      width: 240px;
      background: rgba(35, 31, 32, 0.92);
      color: rgba(255, 255, 255, 0.82);
      padding: 1.5rem 1.25rem 2.5rem;
      display: flex;
      flex-direction: column;
      gap: 2rem;
      position: sticky;
      top: 72px;
      height: calc(100vh - 72px);
      overflow-y: auto;
    }

    .nav-section-title {
      font-size: 0.75rem;
      text-transform: uppercase;
      letter-spacing: 0.08em;
      color: rgba(255, 255, 255, 0.52);
      margin-bottom: 0.75rem;
    }

    .nav-pill {
      display: flex;
      align-items: center;
      gap: 0.65rem;
      padding: 0.65rem 0.85rem;
      border-radius: 12px;
      color: inherit;
      transition: background 0.2s ease, transform 0.2s ease;
    }

    .nav-pill:hover {
      background: rgba(188, 213, 49, 0.12);
      transform: translateX(4px);
      color: #fff;
    }

    .nav-pill.active {
      background: linear-gradient(135deg, rgba(0,135,82,0.9), rgba(188,213,49,0.65));
      color: #fff;
      box-shadow: 0 12px 18px rgba(0, 135, 82, 0.25);
    }

    .app-content {
      flex: 1;
      padding: 2rem clamp(1.25rem, 1.5vw + 1rem, 2.75rem);
      display: flex;
      flex-direction: column;
      gap: 1.5rem;
    }

    .surface-card {
      background: var(--sg-surface);
      border-radius: 18px;
      border: 1px solid rgba(35, 31, 32, 0.06);
      box-shadow: var(--sg-shadow);
    }

    .stat-card {
      position: relative;
      overflow: hidden;
      padding: 1.5rem;
    }

    .stat-card::after {
      content: "";
      position: absolute;
      inset: auto -40% -50% auto;
      width: 220px;
      height: 220px;
      background: radial-gradient(circle, rgba(188,213,49,0.25), transparent 65%);
      transform: rotate(25deg);
    }

    .stat-card .stat-kicker {
      text-transform: uppercase;
      letter-spacing: 0.12em;
      font-size: 0.75rem;
      color: rgba(35, 31, 32, 0.58);
      margin-bottom: 0.35rem;
    }

    .stat-card .stat-value {
      font-size: clamp(2.2rem, 2.5vw + 1rem, 3.4rem);
      font-weight: 600;
      margin: 0;
    }

    .badge-chip {
      border-radius: 999px;
      padding: 0.35rem 0.85rem;
      font-weight: 600;
      font-size: 0.75rem;
      display: inline-flex;
      align-items: center;
      gap: 0.35rem;
      letter-spacing: 0.04em;
    }

    .badge-chip i { font-size: 0.9rem; }

    .priority-high { background: rgba(197,48,48,0.2); color: #8f1e1e; }
    .priority-medium { background: rgba(188,213,49,0.28); color: #4d4f12; }
    .priority-low { background: rgba(35,31,32,0.12); color: var(--sg-black); }

    .badge-open { background: rgba(0,135,82,0.12); color: var(--sg-green); }
    .badge-progress { background: rgba(188,213,49,0.15); color: #505115; }
    .badge-waiting { background: rgba(255,193,7,0.18); color: #8a6d00; }
    .badge-complete { background: rgba(0,135,82,0.2); color: var(--sg-green); }
    .badge-closed { background: rgba(35,31,32,0.12); color: var(--sg-black); }

    .filter-panel {
      background: rgba(255, 255, 255, 0.8);
      backdrop-filter: blur(12px);
      border-radius: 20px;
      border: 1px solid rgba(35,31,32,0.08);
      padding: 1.5rem;
      box-shadow: var(--sg-shadow);
    }

    .filter-pill {
      border-radius: 30px;
      border: 1px solid rgba(0,135,82,0.35);
      padding: 0.45rem 0.9rem;
      display: inline-flex;
      align-items: center;
      gap: 0.45rem;
      font-size: 0.85rem;
      margin: 0.25rem 0.3rem 0 0;
    }

    .table-modern {
      border-collapse: separate;
      border-spacing: 0 0.75rem;
    }

    .table-modern thead th {
      text-transform: uppercase;
      font-size: 0.68rem;
      letter-spacing: 0.14em;
      color: rgba(35,31,32,0.55);
      border: none;
    }

    .table-modern tbody tr {
      box-shadow: var(--sg-shadow);
      border-radius: 18px;
    }

    .table-modern tbody td {
      background: var(--sg-surface);
      border: none;
      vertical-align: middle;
      padding: 1.1rem;
    }

    .table-modern tbody tr td:first-child { border-top-left-radius: 18px; border-bottom-left-radius: 18px; }
    .table-modern tbody tr td:last-child { border-top-right-radius: 18px; border-bottom-right-radius: 18px; }

    .ticket-title {
      font-weight: 600;
      margin-bottom: 0.25rem;
    }

    .ticket-meta {
      color: rgba(35,31,32,0.6);
      font-size: 0.82rem;
    }

    .timeline {
      position: relative;
      padding-left: 1.5rem;
    }

    .timeline::before {
      content: "";
      position: absolute;
      left: 0.4rem;
      top: 0.1rem;
      bottom: 0.1rem;
      width: 2px;
      background: linear-gradient(180deg, rgba(0,135,82,0.8), rgba(188,213,49,0.2));
    }

    .timeline-entry {
      position: relative;
      padding: 0.75rem 0 0.75rem 1.5rem;
    }

    .timeline-entry::before {
      content: "";
      position: absolute;
      left: -0.02rem;
      top: 1rem;
      width: 12px;
      height: 12px;
      border-radius: 999px;
      background: var(--sg-green);
      box-shadow: 0 0 0 6px rgba(0,135,82,0.15);
    }

    .btn-primary {
      background: var(--sg-green);
      border-color: var(--sg-green);
      border-radius: 999px;
      font-weight: 600;
      padding-inline: 1.3rem;
      transition: transform 0.18s ease, box-shadow 0.18s ease;
    }

    .btn-primary:hover {
      background: var(--sg-green-dark);
      border-color: var(--sg-green-dark);
      transform: translateY(-1px);
      box-shadow: 0 12px 18px rgba(0, 135, 82, 0.25);
    }

    .btn-outline-light {
      border-radius: 999px;
    }

    .form-control, .form-select {
      border-radius: 14px;
      border: 1px solid rgba(35,31,32,0.12);
      padding: 0.65rem 0.95rem;
      background: #fff;
    }

    .form-control:focus, .form-select:focus {
      border-color: rgba(0,135,82,0.65);
      box-shadow: 0 0 0 .25rem rgba(0,135,82,0.15);
    }

    .flash-message {
      border-radius: 16px;
      padding: 0.9rem 1.1rem;
      background: rgba(188,213,49,0.25);
      color: var(--sg-black);
      border: 1px solid rgba(188,213,49,0.45);
      font-weight: 500;
    }

    .skeleton {
      background: linear-gradient(90deg, rgba(220,224,217,0.4), rgba(220,224,217,0.75), rgba(220,224,217,0.4));
      background-size: 200% 100%;
      animation: shimmer 1.8s infinite;
    }

    @keyframes shimmer {
      0% { background-position: -150% 0; }
      100% { background-position: 150% 0; }
    }

    @media (max-width: 991px) {
      .app-shell { flex-direction: column; }
      .app-sidebar {
        width: 100%;
        height: auto;
        position: static;
        border-radius: 0 0 20px 20px;
        background: rgba(35,31,32,0.96);
        flex-direction: row;
        flex-wrap: wrap;
        justify-content: flex-start;
      }
      .nav-pill { flex: 1 1 45%; }
      .app-content { padding-top: 1.5rem; }
    }

    @media (max-width: 575px) {
      .app-header { flex-direction: column; gap: 0.75rem; align-items: flex-start; }
      .app-user-meta { width: 100%; justify-content: space-between; }
    }
  </style>
</head>
<body class="{% if request.endpoint != 'home' %}has-shell{% endif %}">
{% if request.endpoint != 'home' %}
  <header class="app-header">
    <a class="brand-mark text-white" href="{{ url_for('tickets') }}">
      <span class="brand-icon"><i class="bi bi-stars"></i></span>
      <span>Seegars IT Workspace</span>
    </a>
    <div class="app-user-meta">
      {% if session.get('user') %}
        <div class="text-white-50">Signed in as <strong>{{ session['user']['name'] or session['user']['email'] }}</strong></div>
        <a class="btn btn-outline-light btn-sm" href="{{ url_for('logout') }}">Logout</a>
        <a class="btn btn-primary btn-sm" href="{{ url_for('new_ticket') }}"><i class="bi bi-plus-lg me-1"></i>New Ticket</a>
      {% else %}
        <a class="btn btn-primary btn-sm" href="{{ url_for('login') }}">Login with Microsoft</a>
      {% endif %}
    </div>
  </header>
  <div class="app-shell">
    <aside class="app-sidebar">
      <div>
        <div class="nav-section-title">Workspace</div>
        <a class="nav-pill {% if request.endpoint == 'tickets' %}active{% endif %}" href="{{ url_for('tickets') }}"><i class="bi bi-speedometer"></i>Dashboard</a>
        <a class="nav-pill {% if request.endpoint == 'new_ticket' %}active{% endif %}" href="{{ url_for('new_ticket') }}"><i class="bi bi-plus-circle"></i>New Ticket</a>
        <a class="nav-pill disabled" href="#" onclick="return false;"><i class="bi bi-life-preserver"></i>Knowledge Base</a>
      </div>
      <div>
        <div class="nav-section-title">Shortcuts</div>
        <div class="filter-pill"><i class="bi bi-funnel"></i>Saved Views</div>
        <div class="filter-pill"><i class="bi bi-lightning"></i>Automation Rules</div>
      </div>
    </aside>
    <main class="app-content">
      {% with messages = get_flashed_messages() %}
        {% if messages %}
          <div class="flash-message">{{ messages|join('\n') }}</div>
        {% endif %}
      {% endwith %}
      {% block workspace_content %}{% endblock %}
    </main>
  </div>
{% else %}
  <main class="container py-5">
    {% with messages = get_flashed_messages() %}
      {% if messages %}
        <div class="flash-message mb-4">{{ messages|join('\n') }}</div>
      {% endif %}
    {% endwith %}
    {% block home_content %}{% endblock %}
  </main>
{% endif %}
<script src="https://cdn.jsdelivr.net/npm/bootstrap@5.3.3/dist/js/bootstrap.bundle.min.js"></script>
</body>
</html>
"""


DASHBOARD_HTML = """
{% extends 'base.html' %}
{% block workspace_content %}
<section class="d-flex flex-wrap align-items-center justify-content-between gap-3">
  <div>
    <span class="badge-chip badge-open text-uppercase small"><i class="bi bi-broadcast-pin"></i> Live Queue</span>
    <h1 class="fw-semibold display-5 mb-2">Support Command Center</h1>
    <p class="text-secondary mb-0">Monitor ticket health, triage new issues, and keep Seegars teams moving.</p>
  </div>
  <div class="d-flex gap-2 flex-wrap">
    <button type="button" class="btn btn-outline-dark d-flex align-items-center gap-2"><i class="bi bi-bookmark-star"></i>Save View</button>
    <a class="btn btn-primary d-flex align-items-center gap-2" href="{{ url_for('new_ticket') }}"><i class="bi bi-plus-lg"></i>New Ticket</a>
  </div>
</section>

<div class="row g-3">
  <div class="col-md-4 col-xl-3">
    <div class="surface-card stat-card h-100">
      <div class="stat-kicker">Total Volume{% if admin %} · All Users{% endif %}</div>
      <p class="stat-value">{{ stats.total }}</p>
      <div class="text-secondary d-flex align-items-center gap-2"><i class="bi bi-people"></i><span>Requests captured</span></div>
    </div>
  </div>
  <div class="col-md-4 col-xl-3">
    <div class="surface-card stat-card h-100">
      <div class="stat-kicker">Open Tickets</div>
      <p class="stat-value text-warning mb-1">{{ stats.open }}</p>
      <div class="text-secondary d-flex align-items-center gap-2"><i class="bi bi-activity"></i><span>Awaiting resolution</span></div>
    </div>
  </div>
  <div class="col-md-4 col-xl-3">
    <div class="surface-card stat-card h-100">
      <div class="stat-kicker">Completed</div>
      <p class="stat-value text-success mb-1">{{ stats.completed }}</p>
      <div class="text-secondary d-flex align-items-center gap-2"><i class="bi bi-check2-circle"></i><span>Resolved or closed</span></div>
    </div>
  </div>
  <div class="col-12 col-xl-3">
    <div class="surface-card p-4 h-100">
      <div class="d-flex align-items-center justify-content-between mb-2">
        <h6 class="mb-0 text-uppercase small text-secondary">Top Categories</h6>
        <span class="badge-chip badge-closed"><i class="bi bi-pie-chart"></i>Mix</span>
      </div>
      <div class="d-flex flex-column gap-2">
        {% for item in category_stats %}
          <div class="d-flex justify-content-between align-items-center">
            <span class="fw-semibold">{{ item.category }}</span>
            <span class="text-secondary">{{ item.count }}</span>
          </div>
        {% else %}
          <div class="text-secondary">No tickets yet.</div>
        {% endfor %}
      </div>
    </div>
  </div>
</div>

<div class="row g-4 align-items-start">
  <div class="col-lg-4 col-xl-3">
    <div class="filter-panel">
      <div class="d-flex align-items-center justify-content-between mb-3">
        <h5 class="mb-0">Quick Filters</h5>
        <button type="button" class="btn btn-sm btn-outline-dark">Reset</button>
      </div>
      <form class="d-flex flex-column gap-3">
        <div>
          <label class="form-label small text-uppercase">Search tickets</label>
          <div class="input-group input-group-sm">
            <span class="input-group-text bg-white border-end-0"><i class="bi bi-search"></i></span>
            <input type="search" class="form-control border-start-0" placeholder="Search by title or #" disabled>
          </div>
        </div>
        <div>
          <label class="form-label small text-uppercase">Status</label>
          <div class="d-flex flex-wrap gap-2">
            {% for s in statuses %}
              <span class="filter-pill"><i class="bi bi-circle-fill" style="font-size:0.55rem;"></i>{{ s }}</span>
            {% endfor %}
          </div>
        </div>
        <div>
          <label class="form-label small text-uppercase">Priority</label>
          <div class="d-flex flex-wrap gap-2">
            {% for p in priorities %}
              <span class="filter-pill"><i class="bi bi-sliders"></i>{{ p }}</span>
            {% endfor %}
          </div>
        </div>
        {% if admin %}
        <div>
          <label class="form-label small text-uppercase">Branch</label>
          <div class="d-flex flex-wrap gap-2">
            {% for b in branches[:6] %}
              <span class="filter-pill"><i class="bi bi-geo"></i>{{ b }}</span>
            {% endfor %}
            {% if branches|length > 6 %}
              <span class="filter-pill"><i class="bi bi-three-dots"></i>More</span>
            {% endif %}
          </div>
        </div>
        {% endif %}
        <div class="text-secondary small">Interactive filtering coming soon — adjust presets above and save your favourite view.</div>
      </form>
    </div>
  </div>
  <div class="col-lg-8 col-xl-9">
    <div class="surface-card p-0 overflow-hidden">
      <div class="d-flex flex-wrap align-items-center justify-content-between gap-2 p-4 border-bottom border-light-subtle">
        <div class="d-flex align-items-center gap-3">
          <div class="badge-chip badge-open"><i class="bi bi-lightning"></i>{{ tickets|length }} Results</div>
          <span class="text-secondary small">Sorted by most recent updates</span>
        </div>
        <button type="button" class="btn btn-sm btn-outline-dark d-flex align-items-center gap-2"><i class="bi bi-cloud-download"></i>Export</button>
      </div>
      <div class="table-responsive p-3">
        <table class="table table-modern align-middle mb-0">
          <thead>
            <tr>
              <th scope="col">Submitted</th>
              {% if admin %}<th scope="col">Branch</th>{% endif %}
              <th scope="col">Ticket</th>
              <th scope="col">Priority</th>
              <th scope="col">Category</th>
              <th scope="col">Status</th>
              <th scope="col">Completed</th>
              {% if admin %}<th scope="col" class="text-end">Actions</th>{% endif %}
            </tr>
          </thead>
          <tbody>
            {% for t in tickets %}
            {% set status = t['status'] or 'Open' %}
            {% set status_style = status_badges.get(status, status_badges['Open']) %}
            {% set priority_label = (t['priority'] or 'Medium') %}
            {% set priority_style = priority_badges.get(priority_label, priority_badges['Medium']) %}
            <tr>
              <td><div class="fw-semibold">{{ format_ts(t['created_at']) }}</div><div class="ticket-meta">Updated {{ format_ts(t['updated_at']) }}</div></td>
              {% if admin %}
              <td><span class="ticket-title">{{ t['branch'] or '—' }}</span><div class="ticket-meta">{{ t['requester_name'] or 'Unknown' }}</div></td>
              {% endif %}
              <td>
                <div class="ticket-title">{{ t['title'] }}</div>
                <div class="ticket-meta">#{{ t['id'] }}{% if not admin and t['branch'] %} • {{ t['branch'] }}{% endif %}{% if admin and t['requester_email'] %} • {{ t['requester_email'] }}{% endif %}</div>
              </td>
              <td>
                <span class="{{ priority_style.cls }}"><i class="{{ priority_style.icon }}"></i>{{ priority_label }}</span>
              </td>
              <td>{{ t['category'] or '—' }}</td>
              <td>
                <span class="{{ status_style.cls }}"><i class="{{ status_style.icon }}"></i>{{ status }}</span>
              </td>
              <td>{{ format_ts(t['completed_at']) }}</td>
              {% if admin %}
              <td class="text-end">
                <form class="d-flex flex-wrap gap-2 justify-content-end align-items-center" method="post" action="{{ url_for('update_status', ticket_id=t['id']) }}">
                  <select name="status" class="form-select form-select-sm" style="min-width: 160px;">
                    {% for s in statuses %}
                    <option value="{{ s }}" {% if s == status %}selected{% endif %}>{{ s }}</option>
                    {% endfor %}
                  </select>
                  <button class="btn btn-sm btn-primary" type="submit"><i class="bi bi-arrow-repeat"></i></button>
                  <a class="btn btn-sm btn-outline-dark" href="{{ url_for('ticket_detail', ticket_id=t['id']) }}">Details</a>
                </form>
              </td>
              {% endif %}
            </tr>
            {% else %}
            <tr>
              <td colspan="{% if admin %}8{% else %}7{% endif %}" class="text-center py-5">
                <div class="fw-semibold mb-2">No tickets yet</div>
                <p class="text-secondary mb-0">Create your first request to populate the workspace.</p>
              </td>
            </tr>
            {% endfor %}
          </tbody>
        </table>
      </div>
    </div>
  </div>
</div>
{% endblock %}
"""


NEW_HTML = """
{% extends 'base.html' %}
{% block workspace_content %}
<div class="surface-card p-4 p-lg-5">
  <div class="d-flex flex-wrap align-items-start justify-content-between gap-3 mb-4">
    <div>
      <span class="badge-chip badge-open text-uppercase small"><i class="bi bi-pencil"></i> Guided form</span>
      <h2 class="fw-semibold mb-2">Submit a Support Ticket</h2>
      <p class="text-secondary mb-0">Tell us what’s happening and we’ll route it to the Seegars IT team instantly.</p>
    </div>
    <div class="d-flex align-items-center gap-2 text-secondary small">
      <i class="bi bi-shield-lock-fill text-success"></i>
      <span>Microsoft 365 secure workspace</span>
    </div>
  </div>

  {% if not session.get('user') %}
    <div class="alert alert-warning d-flex align-items-center gap-2"><i class="bi bi-info-circle"></i><span>Please <a href="{{ url_for('login') }}" class="fw-semibold">sign in with Microsoft</a> to submit a ticket.</span></div>
  {% endif %}

  <div class="d-flex flex-wrap gap-2 mb-4">
    <span class="filter-pill"><i class="bi bi-1-circle"></i>Describe issue</span>
    <span class="filter-pill"><i class="bi bi-2-circle"></i>Contact & location</span>
    <span class="filter-pill"><i class="bi bi-3-circle"></i>Review & submit</span>
  </div>

  <form method="post" class="d-flex flex-column gap-4">
    <div class="row g-4">
      <div class="col-lg-8">
        <div class="d-flex flex-column gap-3">
          <div>
            <label class="form-label fw-semibold">Title</label>
            <input name="title" class="form-control" placeholder="Example: AccountMate won’t open" required>
          </div>
          <div>
            <label class="form-label fw-semibold">What’s happening?</label>
            <textarea name="description" class="form-control" rows="6" placeholder="Share clear details, steps, and any error messages." required></textarea>
          </div>
          <div class="row g-3">
            <div class="col-md-6">
              <label class="form-label fw-semibold">Your name</label>
              <input name="requester_name" class="form-control" placeholder="First and last name">
            </div>
            <div class="col-md-6">
              <label class="form-label fw-semibold">Email</label>
              <input type="email" name="requester_email" class="form-control" placeholder="you@seegarsfence.com">
            </div>
          </div>
        </div>
      </div>
      <div class="col-lg-4">
        <div class="surface-card p-3 p-lg-4">
          <h5 class="fw-semibold mb-3">Triage details</h5>
          <div class="mb-3">
            <label class="form-label text-uppercase small">Priority</label>
            <select name="priority" class="form-select">
              {% for option in priorities %}
              <option value="{{ option }}" {% if option == 'Medium' %}selected{% endif %}>{{ option }}</option>
              {% endfor %}
            </select>
          </div>
          <div class="mb-3">
            <label class="form-label text-uppercase small">Branch</label>
            <select name="branch" class="form-select">
              <option value="">Select a branch…</option>
              {% for branch in branches %}
              <option value="{{ branch }}">{{ branch }}</option>
              {% endfor %}
            </select>
          </div>
          <div class="mb-3">
            <label class="form-label text-uppercase small">Category</label>
            <select name="category" class="form-select">
              <option value="">Choose a category…</option>
              {% for cat in categories %}
              <option value="{{ cat }}">{{ cat }}</option>
              {% endfor %}
            </select>
          </div>
          <div class="small text-secondary d-flex gap-2">
            <i class="bi bi-paperclip"></i>
            <span>Attachments and screenshots can be emailed to <strong>helpdesk@seegarsfence.com</strong>.</span>
          </div>
        </div>
      </div>
    </div>
    <div class="d-flex flex-wrap gap-3 justify-content-end">
      <a class="btn btn-outline-dark" href="{{ url_for('tickets') }}">Cancel</a>
      <button class="btn btn-primary d-flex align-items-center gap-2" type="submit"><i class="bi bi-send"></i>Submit ticket</button>
    </div>
  </form>
</div>
{% endblock %}
"""




DETAIL_HTML = """
{% extends 'base.html' %}
{% block workspace_content %}
{% set status = t['status'] or 'Open' %}
{% set status_style = status_badges.get(status, status_badges['Open']) %}
{% set priority_label = t['priority'] or 'Medium' %}
{% set priority_style = priority_badges.get(priority_label, priority_badges['Medium']) %}
<div class="d-flex flex-wrap align-items-start justify-content-between gap-3 mb-4">
  <div>
    <span class="badge-chip badge-open text-uppercase small"><i class="bi bi-ticket-detailed"></i> Ticket #{{ t['id'] }}</span>
    <h2 class="fw-semibold mt-2 mb-2">{{ t['title'] }}</h2>
    <div class="d-flex flex-wrap gap-2 text-secondary small">
      <span><i class="bi bi-person-circle me-1"></i>{{ t['requester_name'] or 'Anonymous' }}</span>
      {% if t['requester_email'] %}<span>• <i class="bi bi-envelope me-1"></i>{{ t['requester_email'] }}</span>{% endif %}
      {% if t['branch'] %}<span>• <i class="bi bi-geo-alt me-1"></i>{{ t['branch'] }}</span>{% endif %}
      <span>• Created {{ format_ts(t['created_at']) }}</span>
    </div>
  </div>
  <div class="d-flex flex-wrap gap-2">
    <span class="{{ status_style.cls }}"><i class="{{ status_style.icon }}"></i>{{ status }}</span>
    <span class="{{ priority_style.cls }}"><i class="{{ priority_style.icon }}"></i>{{ priority_label }} Priority</span>
  </div>
</div>

<div class="row g-4">
  <div class="col-xl-8">
    <div class="surface-card p-4">
      <div class="d-flex align-items-center justify-content-between mb-3">
        <h5 class="fw-semibold mb-0">Issue details</h5>
        <span class="badge-chip badge-closed"><i class="bi bi-tag"></i>{{ t['category'] or 'Uncategorized' }}</span>
      </div>
      <p class="mb-0" style="white-space: pre-line;">{{ t['description'] }}</p>
      <div class="d-flex flex-wrap gap-3 text-secondary small mt-4">
        <span><i class="bi bi-clock-history me-1"></i>Updated {{ format_ts(t['updated_at']) }}</span>
        <span><i class="bi bi-calendar-check me-1"></i>Completed {{ format_ts(t['completed_at']) }}</span>
        <span><i class="bi bi-person-bounding-box me-1"></i>Assigned to {{ t['assignee'] or 'Unassigned' }}</span>
      </div>
    </div>

    <div class="surface-card p-4 mt-4">
      <div class="d-flex align-items-center justify-content-between mb-3">
        <h5 class="fw-semibold mb-0">Activity timeline</h5>
        <span class="text-secondary small">Automatic history & comments</span>
      </div>
      <div class="timeline">
        <div class="timeline-entry">
          <div class="fw-semibold">Ticket created</div>
          <div class="text-secondary small">{{ format_ts(t['created_at']) }} • {{ t['requester_name'] or 'Anonymous' }}</div>
        </div>
        {% for c in comments %}
        <div class="timeline-entry">
          <div class="fw-semibold d-flex align-items-center gap-2"><i class="bi bi-chat-dots text-success"></i>{{ c['author'] or 'Anonymous' }}</div>
          <div class="text-secondary small">{{ format_ts(c['created_at']) }}</div>
          <div class="mt-2" style="white-space: pre-line;">{{ c['body'] }}</div>
        </div>
        {% else %}
        <div class="timeline-entry">
          <div class="fw-semibold text-secondary">No comments yet</div>
          <div class="text-secondary small">Collaborate with your team to resolve this request.</div>
        </div>
        {% endfor %}
      </div>
      <div class="mt-4">
        <form method="post" action="{{ url_for('add_comment', ticket_id=t['id']) }}" class="surface-card p-3 border-0">
          <div class="row g-3 align-items-start">
            <div class="col-md-3">
              <label class="form-label text-uppercase small">Your name</label>
              <input class="form-control" name="author" placeholder="Optional">
            </div>
            <div class="col-md-9">
              <label class="form-label text-uppercase small">Comment</label>
              <textarea class="form-control" name="body" rows="3" placeholder="Add an update for the team" required></textarea>
            </div>
          </div>
          <div class="d-flex justify-content-end mt-3">
            <button class="btn btn-primary d-flex align-items-center gap-2" type="submit"><i class="bi bi-chat-text"></i>Post update</button>
          </div>
        </form>
      </div>
    </div>
  </div>

  <div class="col-xl-4">
    <div class="surface-card p-4 mb-4">
      <h5 class="fw-semibold mb-3">Requester info</h5>
      <div class="d-flex flex-column gap-2 text-secondary small">
        <div><i class="bi bi-person-fill me-2"></i>{{ t['requester_name'] or 'Not provided' }}</div>
        <div><i class="bi bi-envelope me-2"></i>{{ t['requester_email'] or 'Not provided' }}</div>
        <div><i class="bi bi-geo-alt me-2"></i>{{ t['branch'] or 'No branch set' }}</div>
      </div>
    </div>
    <div class="surface-card p-4">
      <h5 class="fw-semibold mb-3">Ticket controls</h5>
      {% if admin %}
      <form method="post" action="{{ url_for('update_status', ticket_id=t['id']) }}" class="mb-3">
        <label class="form-label text-uppercase small">Status</label>
        <div class="d-flex gap-2">
          <select name="status" class="form-select">
            {% for s in statuses %}<option value="{{ s }}" {% if s == status %}selected{% endif %}>{{ s }}</option>{% endfor %}
          </select>
          <button class="btn btn-primary" type="submit"><i class="bi bi-arrow-repeat"></i></button>
        </div>
      </form>
      <form method="post" action="{{ url_for('update_assignee', ticket_id=t['id']) }}">
        <label class="form-label text-uppercase small">Assignee</label>
        <div class="d-flex gap-2">
          <input class="form-control" name="assignee" value="{{ t['assignee'] or '' }}" placeholder="e.g., Brad Wells">
          <button class="btn btn-outline-dark" type="submit">Save</button>
        </div>
      </form>
      {% else %}
      <p class="text-secondary small mb-0">Ticket updates are managed by the Seegars IT administrators. Reach out if you need to escalate an issue.</p>
      {% endif %}
    </div>
  </div>
</div>
{% endblock %}
"""


HOME_HTML = """
{% extends 'base.html' %}
{% block home_content %}
<div class="row g-4 align-items-center">
  <div class="col-lg-7">
    <span class="badge-chip badge-open text-uppercase small"><i class="bi bi-stars"></i> Seegars IT</span>
<<<<<<< HEAD
    <h1 class="display-4 fw-semibold mt-3 mb-3">Dedicated IT Support for the Seegars Fence Company Team</h1>
=======
    <h1 class="display-4 fw-semibold mt-3 mb-3">Modern support for every branch</h1>
>>>>>>> 8f6096d8
    <p class="lead text-secondary mb-4">Log, track, and resolve technology issues with the same polish as enterprise ticketing suites — all tuned to Seegars Fence Company’s workflow.</p>
    <ul class="list-unstyled d-flex flex-column gap-2 text-secondary">
      <li><i class="bi bi-check-circle-fill text-success me-2"></i>Secure Microsoft 365 authentication keeps requests protected.</li>
      <li><i class="bi bi-check-circle-fill text-success me-2"></i>Live dashboards give IT teams instant visibility into workload.</li>
      <li><i class="bi bi-check-circle-fill text-success me-2"></i>Smart triage fields route the right work to the right experts.</li>
    </ul>
    <div class="d-flex flex-wrap gap-3 mt-4">
      {% if session.get('user') %}
        <a class="btn btn-primary btn-lg d-flex align-items-center gap-2" href="{{ url_for('new_ticket') }}"><i class="bi bi-plus-lg"></i>New Ticket</a>
        <a class="btn btn-outline-dark d-flex align-items-center gap-2" href="{{ url_for('tickets') }}"><i class="bi bi-speedometer2"></i>Open dashboard</a>
      {% else %}
        <a class="btn btn-primary btn-lg d-flex align-items-center gap-2" href="{{ url_for('login') }}"><i class="bi bi-box-arrow-in-right"></i>Sign in with Microsoft</a>
        <a class="btn btn-outline-dark d-flex align-items-center gap-2" href="{{ url_for('tickets') }}"><i class="bi bi-eye"></i>Preview workspace</a>
      {% endif %}
    </div>
  </div>
  <div class="col-lg-5">
    <div class="surface-card p-4 p-lg-5 h-100">
      <h5 class="fw-semibold mb-3">What’s new?</h5>
      <div class="d-flex flex-column gap-3 text-secondary">
        <div class="d-flex gap-3">
          <div class="badge-chip badge-progress"><i class="bi bi-layout-sidebar"></i>Workspace shell</div>
          <p class="mb-0">A persistent navigation experience inspired by premium ticketing tools.</p>
        </div>
        <div class="d-flex gap-3">
          <div class="badge-chip badge-complete"><i class="bi bi-bar-chart"></i>Insight cards</div>
          <p class="mb-0">Track totals, open work, and completions at a glance.</p>
        </div>
        <div class="d-flex gap-3">
          <div class="badge-chip badge-waiting"><i class="bi bi-funnel"></i>Advanced filters</div>
          <p class="mb-0">Plan saved views and automation rules tailored to each branch.</p>
        </div>
      </div>
    </div>
  </div>
</div>
{% endblock %}
"""


# --------------------------------------------------------------------------------------
# Routes
# --------------------------------------------------------------------------------------

@app.route("/")
def home():
    return render_template_string(HOME_HTML)

@app.route("/tickets")
@login_required
def tickets():
    with app.app_context():
        init_db()
    db = get_db()
    admin = is_admin_user()

    sql = (
        "SELECT id, title, requester_name, requester_email, branch, priority, category, "
        "assignee, status, CAST(created_at AS TEXT) AS created_at, "
        "CAST(updated_at AS TEXT) AS updated_at, CAST(completed_at AS TEXT) AS completed_at "
        "FROM tickets"
    )

    params: list[str] = []
    if not admin:
        email = current_user_email()
        if email:
            sql += " WHERE LOWER(requester_email) = ?"
            params.append(email)
        else:
            tickets = []
            stats = {"total": 0, "open": 0, "completed": 0}
            category_stats: list[dict[str, str | int]] = []
            return render_template_string(
                DASHBOARD_HTML,
                tickets=tickets,
                statuses=STATUSES,
                priorities=PRIORITIES,
                admin=admin,
                stats=stats,
                category_stats=category_stats,
                format_ts=format_timestamp,
                branches=BRANCHES,
                status_badges=STATUS_BADGES,
                priority_badges=PRIORITY_BADGES,
            )

    sql += " ORDER BY datetime(created_at) DESC, id DESC"
    rows = db.execute(sql, params).fetchall()
    tickets = [dict(row) for row in rows]

    total = len(tickets)
    completed = sum(1 for row in tickets if row.get("status") in COMPLETED_STATUSES)
    open_count = total - completed

    category_counter: Counter[str] = Counter()
    for row in tickets:
        category = (row.get("category") or "Uncategorized").strip() or "Uncategorized"
        category_counter[category] += 1

    category_stats = [
        {"category": name, "count": count}
        for name, count in category_counter.most_common()
    ]

    stats = {"total": total, "open": open_count, "completed": completed}

    return render_template_string(
        DASHBOARD_HTML,
        tickets=tickets,
        statuses=STATUSES,
        priorities=PRIORITIES,
        admin=admin,
        stats=stats,
        category_stats=category_stats,
        format_ts=format_timestamp,
        branches=BRANCHES,
        status_badges=STATUS_BADGES,
        priority_badges=PRIORITY_BADGES,
    )


@app.route("/new", methods=["GET", "POST"])
@login_required
def new_ticket():
    if request.method == "POST":
        data = {k: (request.form.get(k) or "").strip() for k in [
            "title", "description", "requester_name", "requester_email", "branch", "priority", "category"
        ]}

        if not data["title"] or not data["description"]:
            flash("Title and Description are required.")
            return redirect(url_for("new_ticket"))

        ts = now_ts()
        db = get_db()
        cur = db.execute(
            """
            INSERT INTO tickets (
                title, description, requester_name, requester_email, branch, priority,
                category, assignee, status, created_at, updated_at, completed_at
            )
            VALUES (?, ?, ?, ?, ?, ?, ?, ?, 'Open', ?, ?, NULL)
            """,
            (
                data["title"],
                data["description"],
                data["requester_name"],
                data["requester_email"],
                data["branch"],
                data["priority"],
                data["category"],
                ASSIGNEE_DEFAULT,
                ts,
                ts
            )
        )
        ticket_id = cur.lastrowid
        db.commit()

                # --- Email notifications (uses session['access_token']) ---
        subject_admin = f"A new ticket has been submitted by {data['requester_name'] or 'Unknown User'}"
        description_html = data["description"].replace("\n", "<br>")
        body_admin = f"""
        <p><strong>A new ticket has been submitted to Seegars IT.</strong></p>
        <p><strong>Submitted by:</strong> {data['requester_name']} &lt;{data['requester_email']}&gt;</p>
        <p><strong>Priority:</strong> {data['priority']}<br>
        <strong>Branch:</strong> {data['branch']}<br>
        <strong>Category:</strong> {data['category']}</p>
        <p><strong>Issue Description:</strong><br>{description_html}</p>
        """
        send_email("brad@seegarsfence.com", subject_admin, body_admin)

        if data["requester_email"]:
            subject_user = "Your ticket to Seegars IT has been received"
            body_user = f"""
            <p>Hi {data['requester_name'] or ''},</p>
            <p>Thank you for contacting <strong>Seegars IT</strong>. Your ticket has been received and will be reviewed soon.</p>
            <p>It will be prioritized based on the selection you made, and you’ll receive a response as soon as possible.</p>
            <p><strong>Summary:</strong><br>
            Priority: {data['priority']}<br>
            Branch: {data['branch']}<br>
            Category: {data['category']}</p>
            <p><strong>Issue Description:</strong><br>{description_html}</p>
            <p><em>We appreciate your patience — our goal is to keep your tech running smoothly!</em></p>
            """
            send_email(data["requester_email"], subject_user, body_user)

        flash("Ticket created successfully!")
        return redirect(url_for("tickets"))

    # GET request: show the form
    return render_template_string(
        NEW_HTML,
        priorities=PRIORITIES,
        branches=BRANCHES,
        categories=CATEGORIES
    )


@app.route("/ticket/<int:ticket_id>")
@login_required
def ticket_detail(ticket_id: int):
    with app.app_context():
        init_db()
    db = get_db()
    t = db.execute(
        """
        SELECT id, title, description, requester_name, requester_email, branch, priority,
               category, assignee, status,
               CAST(created_at AS TEXT) AS created_at,
               CAST(updated_at AS TEXT) AS updated_at,
               CAST(completed_at AS TEXT) AS completed_at
        FROM tickets WHERE id = ?
        """,
        (ticket_id,),
    ).fetchone()
    if not t:
        flash("Ticket not found.")
        return redirect(url_for("tickets"))
    comments = db.execute(
        """
        SELECT id, ticket_id, author, body, CAST(created_at AS TEXT) AS created_at
        FROM comments WHERE ticket_id = ? ORDER BY datetime(created_at) ASC
        """,
        (ticket_id,),
    ).fetchall()
    return render_template_string(
        DETAIL_HTML,
        t=dict(t),
        comments=[dict(c) for c in comments],
        statuses=STATUSES,
        admin=is_admin_user(),
        format_ts=format_timestamp,
        status_badges=STATUS_BADGES,
        priority_badges=PRIORITY_BADGES,
    )


@app.route("/ticket/<int:ticket_id>/comment", methods=["POST"])
@login_required
def add_comment(ticket_id: int):
    with app.app_context():
        init_db()
    body = (request.form.get("body") or "").strip()
    author = (request.form.get("author") or "").strip()
    if not body:
        flash("Comment cannot be empty.")
        return redirect(url_for("ticket_detail", ticket_id=ticket_id))
    db = get_db()
    db.execute(
        "INSERT INTO comments (ticket_id, author, body, created_at) VALUES (?,?,?,?)",
        (ticket_id, author, body, now_ts()),
    )
    db.execute("UPDATE tickets SET updated_at = ? WHERE id = ?", (now_ts(), ticket_id))
    db.commit()
    flash("Comment added.")
    return redirect(url_for("ticket_detail", ticket_id=ticket_id))


@app.route("/ticket/<int:ticket_id>/status", methods=["POST"])
@login_required
def update_status(ticket_id: int):
    if not is_admin_user():
        abort(403)
    with app.app_context():
        init_db()
    status = (request.form.get("status") or "Open").strip()
    if status not in STATUSES:
        status = "Open"
    db = get_db()
    ts = now_ts()
    completed_at = ts if status in COMPLETED_STATUSES else None
    db.execute(
        "UPDATE tickets SET status = ?, updated_at = ?, completed_at = ? WHERE id = ?",
        (status, ts, completed_at, ticket_id),
    )
    db.commit()
    flash("Status updated.")
    return redirect(url_for("ticket_detail", ticket_id=ticket_id))


@app.route("/ticket/<int:ticket_id>/assignee", methods=["POST"])
@login_required
def update_assignee(ticket_id: int):
    if not is_admin_user():
        abort(403)
    with app.app_context():
        init_db()
    assignee = (request.form.get("assignee") or "").strip()
    db = get_db()
    db.execute(
        "UPDATE tickets SET assignee = ?, updated_at = ? WHERE id = ?",
        (assignee, now_ts(), ticket_id),
    )
    db.commit()
    flash("Assignee updated.")
    return redirect(url_for("ticket_detail", ticket_id=ticket_id))

# --------------------------------------------------------------------------------------
# Microsoft 365 sign-in routes
# --------------------------------------------------------------------------------------

@app.route("/login")
def login():
    # If env vars not set, show a friendly error
    if not (CLIENT_ID and CLIENT_SECRET and AUTHORITY and REDIRECT_URI):
        flash("Microsoft login not configured. Set env vars on Render.")
        return redirect(url_for("tickets"))  # changed here
    state = str(uuid.uuid4())
    session["state"] = state
    auth_url = msal_app().get_authorization_request_url(
        scopes=SCOPE,
        redirect_uri=REDIRECT_URI,
        state=state,
        response_mode="query",
        prompt="select_account",
    )
    return redirect(auth_url)


@app.route("/auth/callback", methods=["GET", "POST"])
def auth_callback():
    # state & code can arrive via GET (args) or POST (form)
    state = request.values.get("state")
    if state != session.get("state"):
        return ("State mismatch", 400)

    code = request.values.get("code")  # works for both GET and POST
    if not code:
        flash("No authorization code returned.")
        return redirect(url_for("tickets"))  # changed here

    result = msal_app().acquire_token_by_authorization_code(
        code,
        scopes=SCOPE,
        redirect_uri=REDIRECT_URI,
    )
    session["access_token"] = result.get("access_token")

    if "id_token_claims" not in result:
        flash("Login failed.")
        return redirect(url_for("tickets"))  # changed here too

    claims = result["id_token_claims"]
    session["user"] = {
        "name": claims.get("name") or claims.get("preferred_username"),
        "email": claims.get("preferred_username"),
        "oid": claims.get("oid"),
    }
    flash(f"Signed in as {session['user']['email']}")
    return redirect(url_for("tickets"))  # and this one too


@app.route("/logout")
def logout():
    session.clear()
    flash("Signed out.")
    return redirect(url_for("tickets"))

# --------------------------------------------------------------------------------------
# Jinja loader (since we keep templates inline in this single file)
# --------------------------------------------------------------------------------------
app.jinja_loader = DictLoader({
    "base.html": BASE_HTML,
    "home.html": HOME_HTML,   # ← add this line
    "dashboard.html": DASHBOARD_HTML,
    "new.html": NEW_HTML,
    "detail.html": DETAIL_HTML,
})

# --------------------------------------------------------------------------------------
# Entrypoint
# --------------------------------------------------------------------------------------
if __name__ == "__main__":
    # Ensure we are inside an application context before using `g`
    with app.app_context():
        init_db()
    # Render provides a PORT env var; bind to 0.0.0.0 for external access
    port = int(os.environ.get("PORT", 5000))
    app.run(host="0.0.0.0", port=port)<|MERGE_RESOLUTION|>--- conflicted
+++ resolved
@@ -1065,11 +1065,7 @@
 <div class="row g-4 align-items-center">
   <div class="col-lg-7">
     <span class="badge-chip badge-open text-uppercase small"><i class="bi bi-stars"></i> Seegars IT</span>
-<<<<<<< HEAD
-    <h1 class="display-4 fw-semibold mt-3 mb-3">Dedicated IT Support for the Seegars Fence Company Team</h1>
-=======
-    <h1 class="display-4 fw-semibold mt-3 mb-3">Modern support for every branch</h1>
->>>>>>> 8f6096d8
+    <h1 class="display-4 fw-semibold mt-3 mb-3">Dedicated Support for the Seegars Fence Company Team</h1>
     <p class="lead text-secondary mb-4">Log, track, and resolve technology issues with the same polish as enterprise ticketing suites — all tuned to Seegars Fence Company’s workflow.</p>
     <ul class="list-unstyled d-flex flex-column gap-2 text-secondary">
       <li><i class="bi bi-check-circle-fill text-success me-2"></i>Secure Microsoft 365 authentication keeps requests protected.</li>
